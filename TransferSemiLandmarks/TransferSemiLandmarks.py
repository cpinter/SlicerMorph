import os
import unittest
import vtk, qt, ctk, slicer
from slicer.ScriptedLoadableModule import *
import logging
import fnmatch
import  numpy as np
import random
import math

import SemiLandmark
import re
import csv
#
# TransferSemiLandmarks
#

class TransferSemiLandmarks(ScriptedLoadableModule):
  """Uses ScriptedLoadableModule base class, available at:
    https://github.com/Slicer/Slicer/blob/master/Base/Python/slicer/ScriptedLoadableModule.py
    """

  def __init__(self, parent):
    ScriptedLoadableModule.__init__(self, parent)
    self.parent.title = "TransferSemiLandmarks" # TODO make this more human readable by adding spaces
    self.parent.categories = ["SlicerMorph.SlicerMorph Labs"]
    self.parent.dependencies = []
    self.parent.contributors = ["Sara Rolfe (UW), Murat Maga (UW)"] # replace with "Firstname Lastname (Organization)"
    self.parent.helpText = """
      This module takes a directory of volumes and segments them using a user-supplied threshold value. The output segments are converted to models and saved in the
      output directory.
      """
    self.parent.helpText += self.getDefaultModuleDocumentationLink()
    self.parent.acknowledgementText = """
      This module was developed by Sara Rolfe and Murat Maga, through a NSF ABI Development grant, "An Integrated Platform for Retrieval, Visualization and Analysis of
      3D Morphology From Digital Biological Collections" (Award Numbers: 1759883 (Murat Maga), 1759637 (Adam Summers), 1759839 (Douglas Boyer)).
      https://nsf.gov/awardsearch/showAward?AWD_ID=1759883&HistoricalAwards=false
      """ # replace with organization, grant and thanks.

#
# TransferSemiLandmarksWidget
#

class TransferSemiLandmarksWidget(ScriptedLoadableModuleWidget):
  """Uses ScriptedLoadableModuleWidget base class, available at:
    https://github.com/Slicer/Slicer/blob/master/Base/Python/slicer/ScriptedLoadableModule.py
    """
  def onSelect(self):
    self.applyButton.enabled = bool (self.meshDirectory.currentPath and self.landmarkDirectory.currentPath and self.outputDirectory.currentPath)

  def setup(self):
    ScriptedLoadableModuleWidget.setup(self)

    # Instantiate and connect widgets ...

    #
    # Parameters Area
    #
    parametersCollapsibleButton = ctk.ctkCollapsibleButton()
    parametersCollapsibleButton.text = "Parameters"
    self.layout.addWidget(parametersCollapsibleButton)

    # Layout within the dummy collapsible button
    parametersFormLayout = qt.QFormLayout(parametersCollapsibleButton)

    self.meshDirectory=ctk.ctkPathLineEdit()
    self.meshDirectory.filters = ctk.ctkPathLineEdit.Dirs
    self.meshDirectory.setToolTip( "Select directory containing landmarks" )
    parametersFormLayout.addRow("Mesh directory: ", self.meshDirectory)

    self.landmarkDirectory=ctk.ctkPathLineEdit()
    self.landmarkDirectory.filters = ctk.ctkPathLineEdit.Dirs
    self.landmarkDirectory.setToolTip( "Select directory containing meshes" )
    parametersFormLayout.addRow("Landmark directory: ", self.landmarkDirectory)

    self.gridFile=ctk.ctkPathLineEdit()
    self.gridFile.setToolTip( "Select file specifying semi-landmark connectivity" )
    parametersFormLayout.addRow("Grid connectivity file: ", self.gridFile)

    # Select output directory
    self.outputDirectory=ctk.ctkPathLineEdit()
    self.outputDirectory.filters = ctk.ctkPathLineEdit.Dirs
    self.outputDirectory.setToolTip( "Select directory for output models: " )
    parametersFormLayout.addRow("Output directory: ", self.outputDirectory)

    #
    # set sample rate value
    #
    self.sampleRate = ctk.ctkDoubleSpinBox()
    self.sampleRate.singleStep = 1
    self.sampleRate.minimum = 1
    self.sampleRate.maximum = 100
    self.sampleRate.setDecimals(0)
    self.sampleRate.value = 10
    self.sampleRate.setToolTip("Select sample rate for semi-landmark interpolarion")
    parametersFormLayout.addRow("Sample rate for segmentation:", self.sampleRate)
    #
    # Apply Button
    #
    self.applyButton = qt.QPushButton("Apply")
    self.applyButton.toolTip = "Generate TransferSemiLandmarkss."
    self.applyButton.enabled = False
    parametersFormLayout.addRow(self.applyButton)

    # connections
    self.meshDirectory.connect('validInputChanged(bool)', self.onSelect)
    self.landmarkDirectory.connect('validInputChanged(bool)', self.onSelect)
    self.gridFile.connect('validInputChanged(bool)', self.onSelect)
    self.outputDirectory.connect('validInputChanged(bool)', self.onSelect)
    self.applyButton.connect('clicked(bool)', self.onApplyButton)

    # Add vertical spacer
    self.layout.addStretch(1)

  def cleanup(self):
    pass


  def onApplyButton(self):
    logic = TransferSemiLandmarksLogic()
    logic.run(self.meshDirectory.currentPath, self.landmarkDirectory.currentPath, self.gridFile.currentPath,
      self.outputDirectory.currentPath, int(self.sampleRate.value))

#
# TransferSemiLandmarksLogic
#

class TransferSemiLandmarksLogic(ScriptedLoadableModuleLogic):
  """This class should implement all the actual
    computation done by your module.  The interface
    should be such that other python code can import
    this class and make use of the functionality without
    requiring an instance of the Widget.
    Uses ScriptedLoadableModuleLogic base class, available at:
    https://github.com/Slicer/Slicer/blob/master/Base/Python/slicer/ScriptedLoadableModule.py
    """
  def run(self, meshDirectory, lmDirectory, gridFileName, ouputDirectory, sampleRate):
    SLLogic=SemiLandmark.SemiLandmarkLogic()
    gridVertices = []
    with open(gridFileName) as gridFile:
      gridReader = csv.reader(gridFile)
      next(gridReader) # skip header
      for row in gridReader:
        gridVertices.append([int(row[0]),int(row[1]),int(row[2])])

    for meshFileName in os.listdir(meshDirectory):
      if(not meshFileName.startswith(".")):
        print (meshFileName)
        lmFileList = os.listdir(lmDirectory)
        meshFilePath = os.path.join(meshDirectory, meshFileName)
        regex = re.compile(r'\d+')
        subjectID = [int(x) for x in regex.findall(meshFileName)][0]
        for lmFileName in lmFileList:
          if str(subjectID) in lmFileName:
            meshNode =slicer.util.loadModel(meshFilePath)
            lmFilePath = os.path.join(lmDirectory, lmFileName)
            landmarkNode = slicer.util.loadMarkupsFiducialList(lmFilePath)
            landmarkNumber=landmarkNode.GetNumberOfControlPoints()
            for n in range(landmarkNumber):
              landmarkNode.SetNthControlPointLabel(n, str(n+1))
            for triangle in gridVertices:
              newNode = SLLogic.run(meshNode, landmarkNode, triangle, sampleRate)
            nodeList = slicer.mrmlScene.GetNodesByClass("vtkMRMLMarkupsFiducialNode")
            mergedLandmarkNode = slicer.mrmlScene.AddNewNodeByClass('vtkMRMLMarkupsFiducialNode', meshFileName+'_merged')
            success = SLLogic.mergeList(nodeList, landmarkNode, meshNode, sampleRate, mergedLandmarkNode)
            print("Number of merged landmark points", mergedLandmarkNode.GetNumberOfFiducials())
            if not success:
              print("Something went wrong in SemilandmarkLogic.merge")
            outputFileName = meshFileName + '_merged.fcsv'
            outputFilePath = os.path.join(ouputDirectory, outputFileName)
            slicer.util.saveNode(mergedLandmarkNode, outputFilePath)
            slicer.mrmlScene.Clear(0)

  def takeScreenshot(self,name,description,type=-1):
    # show the message even if not taking a screen shot
    slicer.util.delayDisplay('Take screenshot: '+description+'.\nResult is available in the Annotations module.', 3000)

    lm = slicer.app.layoutManager()
    # switch on the type to get the requested window
    widget = 0
    if type == slicer.qMRMLScreenShotDialog.FullLayout:
      # full layout
      widget = lm.viewport()
    elif type == slicer.qMRMLScreenShotDialog.ThreeD:
      # just the 3D window
      widget = lm.threeDWidget(0).threeDView()
    elif type == slicer.qMRMLScreenShotDialog.Red:
      # red slice window
      widget = lm.sliceWidget("Red")
    elif type == slicer.qMRMLScreenShotDialog.Yellow:
      # yellow slice window
      widget = lm.sliceWidget("Yellow")
    elif type == slicer.qMRMLScreenShotDialog.Green:
      # green slice window
      widget = lm.sliceWidget("Green")
    else:
      # default to using the full window
      widget = slicer.util.mainWindow()
      # reset the type so that the node is set correctly
      type = slicer.qMRMLScreenShotDialog.FullLayout

    # grab and convert to vtk image data
    qimage = ctk.ctkWidgetsUtils.grabWidget(widget)
    imageData = vtk.vtkImageData()
    slicer.qMRMLUtils().qImageToVtkImageData(qimage,imageData)

    annotationLogic = slicer.modules.annotations.logic()
    annotationLogic.CreateSnapShot(name, description, type, 1, imageData)


class TransferSemiLandmarksTest(ScriptedLoadableModuleTest):
  """
    This is the test case for your scripted module.
    Uses ScriptedLoadableModuleTest base class, available at:
    https://github.com/Slicer/Slicer/blob/master/Base/Python/slicer/ScriptedLoadableModule.py
    """

  def setUp(self):
    """ Do whatever is needed to reset the state - typically a scene clear will be enough.
      """
    slicer.mrmlScene.Clear(0)

  def runTest(self):
    """Run as few or as many tests as needed here.
      """
    self.setUp()
    self.test_TransferSemiLandmarks1()

  def test_TransferSemiLandmarks1(self):
    """ Ideally you should have several levels of tests.  At the lowest level
      tests should exercise the functionality of the logic with different inputs
      (both valid and invalid).  At higher levels your tests should emulate the
      way the user would interact with your code and confirm that it still works
      the way you intended.
      One of the most important features of the tests is that it should alert other
      developers when their changes will have an impact on the behavior of your
      module.  For example, if a developer removes a feature that you depend on,
      your test should break so they know that the feature is needed.
      """
<<<<<<< HEAD
=======

>>>>>>> 3af619a6
    self.delayDisplay("Starting the test")
    #
    # first, get some data
    #
    import SampleData
    SampleData.downloadFromURL(
      nodeNames='FA',
      fileNames='FA.nrrd',
      uris='http://slicer.kitware.com/midas3/download?items=5767',
      checksums='SHA256:12d17fba4f2e1f1a843f0757366f28c3f3e1a8bb38836f0de2a32bb1cd476560')
    self.delayDisplay('Finished with download and loading')

    volumeNode = slicer.util.getNode(pattern="FA")
    logic = TransferSemiLandmarksLogic()
    self.assertIsNotNone( logic.hasImageData(volumeNode) )
    self.delayDisplay('Test passed!')
<|MERGE_RESOLUTION|>--- conflicted
+++ resolved
@@ -237,10 +237,6 @@
       module.  For example, if a developer removes a feature that you depend on,
       your test should break so they know that the feature is needed.
       """
-<<<<<<< HEAD
-=======
-
->>>>>>> 3af619a6
     self.delayDisplay("Starting the test")
     #
     # first, get some data
@@ -256,4 +252,4 @@
     volumeNode = slicer.util.getNode(pattern="FA")
     logic = TransferSemiLandmarksLogic()
     self.assertIsNotNone( logic.hasImageData(volumeNode) )
-    self.delayDisplay('Test passed!')
+    self.delayDisplay('Test passed!')