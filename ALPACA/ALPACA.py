--- conflicted
+++ resolved
@@ -112,34 +112,6 @@
       slicer.app.processEvents()
       import SampleData
       sampleDataLogic = SampleData.SampleDataLogic()
-<<<<<<< HEAD
-      if slicer.app.majorVersion*100+slicer.app.minorVersion > 412:
-        try:
-          if slicer.app.os == 'win':
-            url = "https://app.box.com/shared/static/friq8fhfi8n4syklt1v47rmuf58zro75.whl"
-            wheelName = "open3d-0.14.1+816263b-cp39-cp39-win_amd64.whl"
-            wheelPath = sampleDataLogic.downloadFile(url, slicer.app.cachePath, wheelName)
-          elif slicer.app.os == 'macosx':
-            url = "https://app.box.com/shared/static/ixhac95jrx7xdxtlagwgns7vt9b3mbqu.whl"
-            wheelName = "open3d-0.14.1+816263b-cp39-cp39-macosx_10_15_x86_64.whl"
-            wheelPath = sampleDataLogic.downloadFile(url, slicer.app.cachePath, wheelName)
-          elif slicer.app.os == 'linux':
-            url = "https://app.box.com/shared/static/wyzk0f9jhefrbm4uukzym0sow5bf26yi.whl"
-            wheelName = "open3d-0.14.1+816263b-cp39-cp39-manylinux_2_27_x86_64.whl"
-            wheelPath = sampleDataLogic.downloadFile(url, slicer.app.cachePath, wheelName)
-        except:
-            slicer.util.infoDisplay('Error: please check the url of the open3d wheel in the script')
-            progressDialog.close()
-        slicer.util.pip_install(f'cpdalp')
-        # wheelPath may contain spaces, therefore pass it as a list (that avoids splitting
-        # the argument into multiple command-line arguments when there are spaces in the path)
-        slicer.util.pip_install([wheelPath])
-      else:
-        slicer.util.pip_install('pywinpty==1.1.6')
-        slicer.util.pip_install('notebook==6.0.3')
-        slicer.util.pip_install(f'open3d=={Open3dVersion}')
-        slicer.util.pip_install(f'cpdalp')
-=======
       try:
         if slicer.app.os == 'win':
           url = "https://app.box.com/shared/static/friq8fhfi8n4syklt1v47rmuf58zro75.whl"
@@ -158,7 +130,6 @@
           progressDialog.close()
       slicer.util.pip_install(f'cpdalp')
       slicer.util.pip_install(wheelPath)      
->>>>>>> 2108f91d
       import open3d as o3d
       import cpdalp
       progressDialog.close()
