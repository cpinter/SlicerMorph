import logging
import os
import vtk, qt, ctk, slicer
import warnings
from slicer.ScriptedLoadableModule import *

from SubjectHierarchyPlugins import AbstractScriptedSubjectHierarchyPlugin

class ExportAs(ScriptedLoadableModule):
    def __init__(self, parent):
        ScriptedLoadableModule.__init__(self, parent)
        parent.title = "SlicerMorph ExportAs Plugin"
        parent.categories = [""]
        parent.contributors = ["Steve Pieper, Isomics, Inc."]
        parent.helpText = ""
        parent.hidden = not slicer.util.settingsValue('Developer/DeveloperMode', False, converter=slicer.util.toBool)

        #
        # register subject hierarchy plugin once app is initialized
        #
        def onStartupCompleted():
            import SubjectHierarchyPlugins
            from ExportAs import ExportAsSubjectHierarchyPlugin
            scriptedPlugin = slicer.qSlicerSubjectHierarchyScriptedPlugin(None)
            scriptedPlugin.name = "ExportAs"
            scriptedPlugin.setPythonSource(ExportAsSubjectHierarchyPlugin.filePath)
        slicer.app.connect("startupCompleted()", onStartupCompleted)


class ExportAsSubjectHierarchyPlugin(AbstractScriptedSubjectHierarchyPlugin):
  """ Scripted subject hierarchy plugin for the ExportAs extension.
  """

  # Necessary static member to be able to set python source to scripted subject hierarchy plugin
  filePath = __file__

  def __init__(self, scriptedPlugin):
    AbstractScriptedSubjectHierarchyPlugin.__init__(self, scriptedPlugin)

    self.exportAsAction = qt.QAction(f"Export as...", scriptedPlugin)
    self.exportTransformedAsAction = qt.QAction(f"Export transformed as...", scriptedPlugin)
    self.menu = qt.QMenu("Plugin Menu")
    self.transformedMenu = qt.QMenu("Transformed Plugin Menu")
    self.exportAsAction.setMenu(self.menu)
    self.exportTransformedAsAction.setMenu(self.transformedMenu)

  #
  # item context menus are what happens when you right click on a selected line
  #
  def itemContextMenuActions(self):
    """the actions that could be shown for any of this plugins items"""
    return [self.exportAsAction, self.exportTransformedAsAction]

  def showContextMenuActionsForItem(self, itemID):
    """Set actions visible that are valid for this itemID"""
    pluginHandlerSingleton = slicer.qSlicerSubjectHierarchyPluginHandler.instance()
    subjectHierarchyNode = pluginHandlerSingleton.subjectHierarchyNode()
    self.exportAsAction.visible = True
    self.exportAsAction.enabled = False
    self.exportTransformedAsAction.visible = False
    self.exportTransformedAsAction.enabled = False
    self.menu.clear()
    self.transformedMenu.clear()
    associatedNode = subjectHierarchyNode.GetItemDataNode(itemID)
    if associatedNode is not None and associatedNode.IsA("vtkMRMLStorableNode"):
        self.exportAsAction.enabled = True
        writerExtensions = slicer.app.coreIOManager().fileWriterExtensions(associatedNode)
        for writerFormat in writerExtensions:
          a = self.menu.addAction(writerFormat)
          a.connect("triggered()", lambda writerFormat=writerFormat : self.export(associatedNode, writerFormat, False))
    
<<<<<<< HEAD
    if associatedNode is not None and associatedNode.IsA("vtkMRMLStorableNode") and associatedNode.IsA("vtkMRMLTransformableNode"):
=======
    if associatedNode is not None and associatedNode.IsA("vtkMRMLTransformableNode") and associatedNode.GetTransformNodeID():
>>>>>>> 72ad16fe
        self.exportTransformedAsAction.visible = True
        self.exportTransformedAsAction.enabled = True
        writerExtensions = slicer.app.coreIOManager().fileWriterExtensions(associatedNode)
        for writerFormat in writerExtensions:
          b = self.transformedMenu.addAction(writerFormat)
          b.connect("triggered()", lambda writerFormat=writerFormat : self.export(associatedNode, writerFormat, True))

  def export(self, node, writerFormat, transformedFlag):
    if transformedFlag:
      shNode = slicer.vtkMRMLSubjectHierarchyNode.GetSubjectHierarchyNode(slicer.mrmlScene)
      itemIDToClone = shNode.GetItemByDataNode(node)
      clonedItemID = slicer.modules.subjecthierarchy.logic().CloneSubjectHierarchyItem(shNode, itemIDToClone)
      clonedNode = shNode.GetItemDataNode(clonedItemID)

      transformNode = slicer.mrmlScene.GetNodeByID(node.GetTransformNodeID())
      clonedNode.SetAndObserveTransformNodeID(transformNode.GetID())
      
      transformLogic = slicer.vtkSlicerTransformLogic()
      transformLogic.hardenTransform(clonedNode)

      node = clonedNode
    
    fileName = qt.QFileDialog.getSaveFileName(slicer.util.mainWindow(),
                                            "Export As...", node.GetName(), writerFormat)
    extension = slicer.vtkDataFileFormatHelper.GetFileExtensionFromFormatString(writerFormat)
    if not fileName.endswith(extension):
        fileName = fileName + extension
    if fileName == "":
      return
    writerType = slicer.app.coreIOManager().fileWriterFileType(node)
    success = slicer.app.coreIOManager().saveNodes(writerType, {"nodeID": node.GetID(), "fileName": fileName})
    if success:
      logging.info(f"Exported {node.GetName()} to {fileName}")
    else:
      slicer.util.errorDisplay(f"Could not save {node.GetName()} to {fileName}")

    if transformedFlag:
      slicer.mrmlScene.RemoveNode(clonedNode.GetStorageNode())
      slicer.mrmlScene.RemoveNode(clonedNode.GetDisplayNode())
      slicer.mrmlScene.RemoveNode(clonedNode)
<|MERGE_RESOLUTION|>--- conflicted
+++ resolved
@@ -69,11 +69,7 @@
           a = self.menu.addAction(writerFormat)
           a.connect("triggered()", lambda writerFormat=writerFormat : self.export(associatedNode, writerFormat, False))
     
-<<<<<<< HEAD
-    if associatedNode is not None and associatedNode.IsA("vtkMRMLStorableNode") and associatedNode.IsA("vtkMRMLTransformableNode"):
-=======
     if associatedNode is not None and associatedNode.IsA("vtkMRMLTransformableNode") and associatedNode.GetTransformNodeID():
->>>>>>> 72ad16fe
         self.exportTransformedAsAction.visible = True
         self.exportTransformedAsAction.enabled = True
         writerExtensions = slicer.app.coreIOManager().fileWriterExtensions(associatedNode)
